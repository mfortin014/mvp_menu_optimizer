--- conflicted
+++ resolved
@@ -8,15 +8,12 @@
 
 [Compare](https://github.com/mfortin014/mvp_menu_optimizer/compare/v0.7.0...HEAD)
 
-<<<<<<< HEAD
 ### Added
 
 - Bootstrap migration `V000__bootstrap_schema.sql` capturing the 2025-09-09 schema baseline so fresh environments can replay the full chain.
-=======
 ### Changed
 
 - Allow `utils/db.py` to default to the plain `postgresql` driver and pass an explicit driver override for SQLAlchemy clients.
->>>>>>> b1ef4c5c
 
 ## [0.7.0] - 2025-10-17
 
