--- conflicted
+++ resolved
@@ -310,7 +310,6 @@
     "created_at": "2025-10-15T02:53:37.773Z"
   },
   {
-<<<<<<< HEAD
     "uid": "test-project-bootstrap-child-1-automation",
     "parent_uid": "test-project-bootstrap-epic",
     "owner": "mfortin014",
@@ -349,15 +348,5 @@
     "issue_node_id": "I_kwDOPB2irc7U7s2x",
     "project_item_id": null,
     "created_at": "2025-10-30T20:29:38.779Z"
-=======
-    "uid": "staging-app-rename",
-    "parent_uid": "prod-setup-epic",
-    "owner": "mfortin014",
-    "repo": "mvp_menu_optimizer",
-    "issue_number": 186,
-    "issue_node_id": "I_kwDOPB2irc7TZZKz",
-    "project_item_id": "PVTI_lAHOB1-2zM4BDih-zggQcVM",
-    "created_at": "2025-10-23T21:25:34.764Z"
->>>>>>> 30a1d3bd
   }
 ]