# Menu Optimizer — MVP Guide

Menu Optimizer helps Chef’s culinary consulting team track recipe costs, performance, and menu health. The MVP is delivered in **Streamlit** on top of **Supabase**. React/web workers arrive in v1.

---

## Quick Start (MVP)

1. Follow the runbook: [First Clone → First Run](docs/runbooks/first_run.md).
2. Launch the app with staging credentials: `streamlit run Home.py`.
3. Keep the quality gates green before opening a PR:
   - `ruff check .`
   - `black --check .`
   - `isort . --check-only`
   - `pytest tests/unit`
   - `pytest tests/smoke`

Need more detail? The docs index lives at [docs/README.md](docs/README.md).

---

## Documentation & Runbooks

### MVP now
- [Project Bible (Index)](docs/README.md) — authoritative map of all docs.
- [Repo Structure & Paths](docs/reference/repo_structure.md) — where things live.
- [CI/CD Policies](docs/policy/ci_minimal.md) and [Migrations & Schema Discipline](docs/policy/migrations_and_schema.md).
- [Smoke QA](docs/runbooks/smoke_qa.md) — staging checks and evidence.
- [Specs Index](docs/specs/README.md) — templates and active specs.

### v1 later
- React client docs, ADRs, and production hardening runbooks move in once the platform migrates.

---

## Quality & CI

GitHub Actions runs on every PR (`.github/workflows/ci.yml`):
- Ruff, Black, and isort in check mode.
- Unit tests (`tests/unit/`) for pure logic and guardrails.
- Smoke tests (`tests/smoke/`) that load lightweight fixtures only.
- Syntax compilation sweep to catch regressions without hitting the network.

Branch protection requires the `check` job to pass. Stage/production deploy choreography lives in the `ci` Phase-1 issue.

---

## Sample Data

- Lightweight fixtures for docs/tests: `data/fixtures/` (e.g., `ingredients.csv`).
- Full Supabase export: `data/exports/2025-09-09/` (read-only, ignored by Git).

Never commit local edits to either directory; create new fixtures instead.

---

## Project Structure (MVP excerpt)

```
.
├── Home.py
├── components/
├── data/
│   ├── fixtures/
│   └── exports/
├── docs/
├── migrations/
│   └── sql/
├── schema/
│   ├── current/
│   └── releases/
├── tests/
│   ├── smoke/
│   └── unit/
└── utils/
```

See [Repo Structure & Paths](docs/reference/repo_structure.md) for the full breakdown and naming rules.

---

<<<<<<< HEAD
## Tech Stack
- Frontend: [Streamlit](https://streamlit.io)
- Backend: [Supabase](https://supabase.com) (PostgreSQL + RPC)
- Tooling: Ruff, Black, isort, Pytest

---

## Roadmap Snapshots

- MVP: Streamlit app, Supabase staging/prod, manual deploys supported by runbooks.
- v1: React front-end, automated deploy pipeline, richer analytics schemas.
=======
## Automation

Seed-driven GitHub workflows turn Markdown seeds into issues and Projects entries: pending -> created -> fields -> sub-issues -> applied.

- [CI — GitHub Object Creation Automation](docs/policy/ci_github_object_creation.md) documents tokens, permissions, and troubleshooting for the workflow.
- [Seed File Schema](docs/policy/seed_schema.md) outlines supported header keys, routing options, and quick-start examples.

---

## Known Issues / To Do
>>>>>>> 70b5e971

Track progress in GitHub Issues/Projects linked from the docs index.

---

## License
MIT<|MERGE_RESOLUTION|>--- conflicted
+++ resolved
@@ -79,7 +79,6 @@
 
 ---
 
-<<<<<<< HEAD
 ## Tech Stack
 - Frontend: [Streamlit](https://streamlit.io)
 - Backend: [Supabase](https://supabase.com) (PostgreSQL + RPC)
@@ -91,7 +90,6 @@
 
 - MVP: Streamlit app, Supabase staging/prod, manual deploys supported by runbooks.
 - v1: React front-end, automated deploy pipeline, richer analytics schemas.
-=======
 ## Automation
 
 Seed-driven GitHub workflows turn Markdown seeds into issues and Projects entries: pending -> created -> fields -> sub-issues -> applied.
@@ -102,7 +100,6 @@
 ---
 
 ## Known Issues / To Do
->>>>>>> 70b5e971
 
 Track progress in GitHub Issues/Projects linked from the docs index.
 
